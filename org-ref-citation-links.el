;;; org-ref-citation-links.el --- citation links for org-ref -*- lexical-binding: t; -*-
;;
;; Copyright (C) 2021  John Kitchin

;; Author: John Kitchin <jkitchin@andrew.cmu.edu>
;; Keywords: convenience

;; This program is free software; you can redistribute it and/or modify
;; it under the terms of the GNU General Public License as published by
;; the Free Software Foundation, either version 3 of the License, or
;; (at your option) any later version.

;; This program is distributed in the hope that it will be useful,
;; but WITHOUT ANY WARRANTY; without even the implied warranty of
;; MERCHANTABILITY or FITNESS FOR A PARTICULAR PURPOSE.  See the
;; GNU General Public License for more details.

;; You should have received a copy of the GNU General Public License
;; along with this program.  If not, see <http://www.gnu.org/licenses/>.
;;
;;; Commentary:
;;
;; This library provides hyper-functional citation links. These links can
;; contain common pre/post notes, and multiple citation keys that each have
;; their own pre/postnotes.
;;
;; These links are fontified to indicate if the citation keys are valid, and to
;; indicate the pre/post-note structure. They also have tooltips that show
;; information from the bibtex entry.
;;
;; Each link is functional, and clicking on one will open a hydra menu
;; `org-ref-citation-hydra/body' of actions that range from opening the bibtex
;; entry, notes, pdf or associated URL, to searching the internet for related
;; articles.
;;
;; Each citation link also has a local keymap on it, which provides keyboard
;; shortcuts for some actions like sorting, rearranging and navigating citation
;; links. See `org-ref-cite-keymap' for the key bindings.
;;
;; Each link exports to a corresponding LaTeX citation command, or can be
;; rendered with CSL for other kinds of exports like HTML, markdown, or ODT.
;;
;; This library also provides a minimal set of insertion functions that use
;; completion. You can also use the org link completion mechanism to insert a
;; citation.
;;
;; natmove like preprocessing is provided with `org-ref-cite-natmove'.
;;
;;; Code:

(require 'hydra)
(require 'xref)
(eval-when-compile (require 'subr-x))

(defgroup org-ref-faces nil
  "A group for faces in `org-ref'."
  :group 'org-ref-faces)


(defface org-ref-cite-face
  `((t (:inherit org-link
                 :foreground "forest green")))
  "Color for cite-like links in org-ref."
  :group 'org-ref-faces)


(defface org-ref-bad-cite-key-face
  `((t (:inherit org-ref-cite-face
		 :foreground "red")))
  "Color for bad cite keys in org-ref."
  :group 'org-ref-faces)


(defface org-ref-cite-global-prefix/suffix-face
  `((t (:inherit org-ref-cite-face :weight bold)))
  "Face for global prefix/suffix in a cite link."
  :group 'org-ref-faces)


(defface org-ref-cite-&-face
  `((t (:inherit org-ref-cite-face :weight bold)))
  "Face for the starting & in a cite key."
  :group 'org-ref-faces)


(defface org-ref-cite-local-prefix/suffix-face
  `((t (:inherit org-ref-cite-face :slant italic)))
  "Face for local prefix/suffix in a cite link."
  :group 'org-ref-faces)


(defface org-ref-cite-invalid-local-prefix/suffix-face
  `((t (:inherit org-ref-cite-face :foreground "red")))
  "Face for invalid local prefix/suffix in a cite link.
This is mostly for multicites and natbib."
  :group 'org-ref-faces)


(defcustom org-ref-cite-activate-p t
  "If non-nil use font-lock to activate citations.
In large documents with many citations activation can be slow.
Set this to nil to turn that off, which increase performance."
  :type 'boolean
  :group 'org-ref)


(defcustom org-ref-default-citation-link
  "cite"
  "The default type of citation link to use."
  :type 'string
  :group 'org-ref)


(defcustom org-ref-natbib-types
  '(("cite" "basic citation")
    ("nocite" "add key to bibliography, but do not cite it in the text")
    ("citet" "textual, Jones et al. (1990")
    ("citet*" "textual, full author list Jones, Baker, and Williams (1990)")
    ("citep" "parenthetical citation (Jones et al. (1990)")
    ("citep*" "parenthetical, full author list, (Jones, Baker, and Williams, 1990)")
    ("citealt" "same as citet, but without parentheses")
    ("citealt*" "same as citet, with full author list but without parentheses")
    ("citealp" "same as citep, but without parentheses")
    ("citealp*" "same as citep, with full author list, but without parentheses")
    ("citenum" "The number of the citation in the bibliography, e.g. 11")
    ("citetext" "text inserted in citation in the document")
    ("citeauthor" "Only the author, Jones et al.")
    ("citeauthor*" "The full author list, Jones, Baker, and Williams")
    ("citeyear" "The year of the citation, 2021")
    ("citeyearpar" "The year in parentheses (2021)")
    ("Citet" "like citet, but with forced capitalization for starting sentences")
    ("Citep" "like citep, but with forced capitalization for starting sentences")
    ("Citealt" "like citet, but with forced capitalization and no parentheses")
    ("Citealp" "like citep, but with forced capitalization and no parentheses")
    ("Citeauthor" "like citeauthor with forced capitalization")
    ("Citet*" "like citet, with full author list and forced capitalization")
    ("Citep*" "like citep, with full author list and forced capitalization")
    ("Citealt*" "like citet, with full author list, forced capitalization and no parentheses")
    ("Citealp*" "like citep, with full author list, forced capitalization and no parentheses")
    ("Citeauthor*" "like citeauthor with forced capitalization"))
  "Natbib commands can have many references, and global prefix/suffix text.
  For natbib cite commands see
  http://tug.ctan.org/macros/latex/contrib/natbib/natnotes.pdf"
  :type '(repeat :tag "List of citation types" (list string string))
  :group 'org-ref)


(defcustom org-ref-biblatex-types
  '(("Cite" "basic citation with capitalization")
    ("parencite" "similar to cite with parentheses")
    ("Parencite" "similar to cite with parentheses and capitalization")
    ("footcite" "Put the citation in a footnote")
    ("footcitetext" "Put the citation in a footnote using \footnotetext")
    
    ("textcite" "print the authors or editors as a subject of the sentence")
    ("Textcite" "print the authors or editors as a subject of the sentence with capitalization")
    ("smartcite" "like parencite in a footnote, and footcite in the body")
    ("Smartcite" "like parencite in a footnote, and footcite in the body with capitalization")
    ("cite*" "similar to cite, but prints the year or title")
    ("parencite*" "similar to parencite, but prints the year or title")
    ("supercite" "superscripted numeric citation (only in numberic styles)")
    
    ("autocite" "handles some punctuation nuances")
    ("Autocite" "handles some punctuation nuances with punctuation")
    ("autocite*" "same as autocite but * is passed to the backend")
    ("Autocite*" "same as Autocite but * is passed to the backend")
    
    ("citetitle" "the shorttitle or title field")
    ("citetitle*" "the full title")
    
    ("citeyear" "the year field")
    ("citeyear*" "the year field and extradate information if available")
    
    ("citedate" "the full date or year")
    ("citedate*" "the full date or year, including extradate information if available")
    
    ("citeurl" "the url field")
    
    ("fullcite" "create a full citation similar to what is in the bibliography")
    ("footfullcite" "create a full citation as a footnote")
    ;; "volcite" "Volcite" cannot support the syntax
    ("notecite" "print prenote and postnote, but no citation")
    ("Notecite" "print prenote and postnote, but no citation with capitalization")
    
    ("pnotecite" "similar to notecite with parentheses")
    ("Pnotecite" "similar to Notecite with parentheses")
    ("fnotecite" "similar to notecite in a footnote"))
  "biblatex commands.
  Biblatex commands
  https://mirrors.ibiblio.org/CTAN/macros/latex/contrib/biblatex/doc/biblatex.pdf"
  :type '(repeat :tag "List of citation types" string)
  :group 'org-ref)


(defcustom org-ref-biblatex-multitypes
  '(("cites" "multicite version of cite")
    ("Cites" "multicite version of Cite")
    ("parencites" "multicite version of parencite")
    ("Parencites" "multicite version of Parencite")
    ("footcites" "multicite version of footcite")
    ("footcitetexts" "multicite version of footcitetext")
    ("smartcites" "multicite version of smartcite")
    ("Smartcites" "multicite version of Smartcite")
    ("textcites" "multicite version of textcite")
    ("Textcites" "multicite version of Textcite")
    ("supercites" "multicite version of supercite")
    ("autocites" "multicite version of autocite")
    ("Autocites" "multicite version of Autocite"))
  "Multicite link types"
  :type '(repeat :tag "List of citation types" string)
  :group 'org-ref)


(defcustom org-ref-cite-types
  (append
   org-ref-natbib-types
   org-ref-biblatex-types
   org-ref-biblatex-multitypes
   ;; for the bibentry package
   '(("bibentry" "Insert the bibtex entry")))
  "List of citation types known in `org-ref'."
  :type '(repeat :tag "List of citation types (type description)" (list string string))
  :group 'org-ref)


(defvar org-ref-insert-cite-function)

(defcustom org-ref-cite-keymap
  (let ((map (copy-keymap org-mouse-map)))
    ;; Navigation keys
    (define-key map (kbd "C-<left>") 'org-ref-previous-key)
    (define-key map (kbd "C-<right>") 'org-ref-next-key)

    ;; rearrangement keys
    (define-key map (kbd "S-<left>") (lambda () (interactive) (org-ref-swap-citation-link -1)))
    (define-key map (kbd "S-<right>") (lambda () (interactive) (org-ref-swap-citation-link 1)))
    (define-key map (kbd "S-<up>") 'org-ref-sort-citation-link)
    (define-key map (kbd "<tab>") (lambda ()
				    (interactive)
				    (funcall org-ref-insert-cite-function)))

    ;; xref navigation
    (define-key map (kbd "M-.") (lambda ()
				  (interactive)
				  (xref-push-marker-stack)
				  (org-ref-open-citation-at-point)))
    map)
  "Keymap for cite links."
  :type 'symbol
  :group 'org-ref)


(defcustom org-ref-cite-insert-version 3
  "Default version to insert citations with.
  The default is 3. In legacy documents you might prefer 2 though,
  so this variable can be buffer- or directory local if you want.

  version 2 means the links are not bracketed, and comma-separated keys.

  version 3 means the links are bracketed, with semicolon-separated
  &keys."
  :type 'number
  :group 'org-ref)


(defvar org-ref-citation-key-re
  (rx "&" (group-n 1 (one-or-more (any word "-.:?!`'/*@+|(){}<>&_^$#%~"))))
  "Numbered regular expression for a version 3 cite key.
  Key is in group 1.
  Adapted from the expression in org-cite.")


(defun org-ref-cite-version (path)
  "Return the version for PATH.
  PATH is from a cite link.
  Version 2 is separated by commas and uses plain keys.
  Version 3 is separated by semicolons and uses &keys.
  I think that if there is a & in path, it must be version 3."
  (if (string-match "&" path)
      3
    2))


;; * Parsing/interpreting a citation path

(defun org-ref-parse-cite-path (path)
  "Return a data structure representing the PATH.
  the data structure is a plist with (:version :prefix :suffix :references).
  Each reference is a plist with (:key :prefix :suffix)."
  (pcase (org-ref-cite-version path)
    (2
     ;; This will not have any prefix or suffix, since that was previously done in the desc.
     (list :version 2 :references (cl-loop for key in (split-string path ",") collect
					   (list :key (string-trim key)))))
    (3 (let ((citation-references (split-string path ";"))
	     (these-results '(:version 3)))
	 ;; if the first ref doesn't match a key, it must be a global prefix
	 ;; this pops the referenc off.
	 (when (null (string-match org-ref-citation-key-re (cl-first citation-references)))
	   (setq these-results (append these-results (list :prefix (cl-first citation-references)))
		 citation-references (cdr citation-references)))

	 ;; if the last ref doesn't match a key, then it is a global suffix
	 ;; we remove the last one if this is true after getting the suffix.
	 (when (null (string-match org-ref-citation-key-re (car (last citation-references))))
	   (setq these-results (append these-results (list :suffix (car (last citation-references))))
		 citation-references (butlast citation-references)))

	 (setq these-results
	       (append these-results
		       (list
			:references
			(cl-loop for s in citation-references collect
				 (if (null (string-match org-ref-citation-key-re s))
				     (error "No matching key found in %s" s)
				   (let* ((key (match-string-no-properties 1 s))
					  (key-start (match-beginning 0))
					  (key-end (match-end 0))
					  (prefix (let ((p (substring s 0 key-start)))
						    (if (string= "" (string-trim p))
							nil
						      p)))
					  (suffix (let ((s (substring s key-end)))
						    (if (string= "" (string-trim s))
							nil
						      s))))
				     (list :key key :prefix prefix :suffix suffix)))))))))))


(defun org-ref-interpret-cite-data (data)
  "Interpret the DATA structure from `org-ref-parse-cite-path' back
to a path string."
  (pcase (plist-get data :version)
    (2
     (string-join (cl-loop for ref in (plist-get data :references) collect (plist-get ref :key)) ","))
    (3
     (concat
      (when-let (prefix (plist-get data :prefix)) (concat prefix ";"))
      (string-join (cl-loop for ref in (plist-get data :references) collect
			    (concat
			     (plist-get ref :prefix)
			     "&" (plist-get ref :key)
			     (plist-get ref :suffix)))
		   ";")
      (when-let (suffix (plist-get data :suffix)) (concat ";" suffix))))))


;; * Activating citation links
;;
;; We use the activate-func for fontification of pieces of each link.


(declare-function bibtex-completion-candidates "bibtex-completion")
(declare-function bibtex-completion-init "bibtex-completion")
(defvar bibtex-completion-bibliography)
(defvar bibtex-completion-display-formats-internal)

;; (defun org-ref-valid-keys ()
;;   "Return a list of valid bibtex keys for this buffer.
;; This is used a lot in `org-ref-cite-activate' so it needs to be
;; fast, but also up to date."
;;   ;; this seems to be needed, but we don't want to do this every time
;;   (unless bibtex-completion-display-formats-internal
;;     (bibtex-completion-init))

;;   (let ((bibtex-completion-bibliography (org-ref-find-bibliography)))
;;     (cl-loop for entry in (bibtex-completion-candidates)
;; 	     collect
;; 	     (cdr (assoc "=key=" (cdr entry))))))


(defun org-ref-valid-keys ()
  "Return a list of valid bibtex keys for this buffer.
This is used a lot in `org-ref-cite-activate' so it needs to be
fast, but also up to date."
  
  ;; this seems to be needed, but we don't want to do this every time
  (unless bibtex-completion-display-formats-internal
    (bibtex-completion-init))

  (let* ((files (org-ref-find-bibliography)))
    (if (seq-every-p 'identity
		     (cl-loop for file in files
			      collect (assoc file bibtex-completion-cache)))
	;; We have a cache for each file
	;; bibtex-completion-cache contains (filename md5hash entries)
	(cl-loop for entry in 
		 (cl-loop
		  for file in files
		  append (cddr (assoc file bibtex-completion-cache)))
		 collect (cdr (assoc "=key=" (cdr entry))))
      ;; you need to get a cache because one or more of the files was not in the cache.
      (let ((bibtex-completion-bibliography files))
	(cl-loop for entry in (bibtex-completion-candidates)
		 collect
		 (cdr (assoc "=key=" (cdr entry))))))))


(defvar-local org-ref-valid-keys-hashes nil)
(defvar-local org-ref-valid-keys-cache  nil)

(defun org-ref-valid-keys-cached ()
  "Update `org-ref-valid-keys-cache` only when files changed."

  (let ((local-hashes (cons bibtex-completion-bibliography
                            (mapcar 'cadr bibtex-completion-cache))))
    (when (not (equal local-hashes org-ref-valid-keys-hashes))
      (setq-local org-ref-valid-keys-hashes local-hashes)
      (setq-local org-ref-valid-keys-cache (make-hash-table :test 'equal))
      (cl-loop for entry in (org-ref-valid-keys)
               do
               (puthash entry t org-ref-valid-keys-cache))))
  org-ref-valid-keys-cache)

(defun org-ref-cite-activate (start end path _bracketp)
  "Activation function for a cite link.
START and END are the bounds of the link.
PATH has the citations in it."
<<<<<<< HEAD
  (let* ((valid-keys (org-ref-valid-keys-cached))
	     valid-key
	     substrings)
    (goto-char start)
    (pcase (org-ref-cite-version path)
      (2
       ;; This makes the brackets visible, but we only need it when there is a
       ;; description.
       (when (looking-at "\\[\\[\\(.*\\)\\]\\[\\(.*\\)\\]\\]")
	 (remove-text-properties start end '(invisible nil)))
       (setq substrings (split-string path ","))
       (cl-loop for key in substrings
		        do
		        ;; get to the substring
		        (search-forward key end)
		        (put-text-property (match-beginning 0)
				                   (match-end 0)
				                   'keymap
				                   org-ref-cite-keymap)
		        (put-text-property (match-beginning 0)
				                   (match-end 0)
				                   'cite-key
				                   key)
		        (unless (gethash (string-trim key) valid-keys nil)
		          (put-text-property (match-beginning 0)
				                     (match-end 0)
				                     'face 'org-ref-bad-cite-key-face)
		          (put-text-property (match-beginning 0)
				                     (match-end 0)
				                     'help-echo "Key not found"))
                ))
      (3
       (setq substrings (split-string path ";"))
       (cl-loop for i from 0 for s in substrings
		        do
		        ;; get to the substring
		        (search-forward s end)
		        (put-text-property (match-beginning 0)
				                   (match-end 0)
				                   'keymap
				                   org-ref-cite-keymap)
		        (let* (key-begin
		               key-end
		               key)

		          ;; Look for a key. common pre/post notes do not have keys in them.
		          (save-match-data
		            (when (string-match org-ref-citation-key-re s)
		              (setq key (match-string-no-properties 1 s)
			                valid-key (gethash key valid-keys nil)
                            )))

		          ;; these are global prefix/suffixes
		          (when (and (or (= i 0)
				                 (= i (- (length substrings) 1)))
			                 (null key))
		            (put-text-property (match-beginning 0) (match-end 0)
				                       'face 'org-ref-cite-global-prefix/suffix-face)
		            (put-text-property (match-beginning 0) (match-end 0)
				                       'help-echo "Global prefix/suffix"))

		          ;; we have a key. we have to re-search to get its position
		          (when key
		            (save-excursion
		              (save-match-data
			            (search-backward (concat "&" key))
			            (setq key-begin (match-beginning 0)
			                  key-end (match-end 0))))
		            ;; mark the &
		            (put-text-property key-begin (+ 1 key-begin)
				                       'face 'org-ref-cite-&-face)
		            ;; store key on the whole thing
		            (put-text-property (match-beginning 0)
				                       (match-end 0)
				                       'cite-key
				                       key)

		            ;; fontify any prefix /suffix text
		            (put-text-property (match-beginning 0) key-begin
				                       'face 'org-ref-cite-local-prefix/suffix-face)

		            (put-text-property key-end (match-end 0)
				                       'face 'org-ref-cite-local-prefix/suffix-face)

		            ;; bad key activation
		            (unless valid-key
		              (put-text-property key-begin key-end
					                     'face 'font-lock-warning-face)
		              (put-text-property key-begin key-end
					                     'help-echo "Key not found")))))))))
=======
  (when org-ref-cite-activate-p
    (let* ((valid-keys (org-ref-valid-keys)) 
	   valid-key
	   substrings)
      (goto-char start)
      (pcase (org-ref-cite-version path)
	(2
	 ;; This makes the brackets visible, but we only need it when there is a
	 ;; description.
	 (when (looking-at "\\[\\[\\(.*\\)\\]\\[\\(.*\\)\\]\\]")
	   (remove-text-properties start end '(invisible nil)))
	 (setq substrings (split-string path ","))
	 (cl-loop for key in substrings
		  do
		  ;; get to the substring
		  (search-forward key end)
		  (put-text-property (match-beginning 0)
				     (match-end 0)
				     'keymap
				     org-ref-cite-keymap)
		  (put-text-property (match-beginning 0)
				     (match-end 0)
				     'cite-key
				     key)
		  (unless (member (string-trim key) valid-keys)
		    (put-text-property (match-beginning 0)
				       (match-end 0)
				       'face 'org-ref-bad-cite-key-face)
		    (put-text-property (match-beginning 0)
				       (match-end 0)
				       'help-echo "Key not found"))))
	(3
	 (setq substrings (split-string path ";"))
	 (cl-loop for i from 0 for s in substrings
		  do
		  ;; get to the substring
		  (search-forward s end)
		  (put-text-property (match-beginning 0)
				     (match-end 0)
				     'keymap
				     org-ref-cite-keymap)
		  (let* (key-begin
			 key-end
			 key)

		    ;; Look for a key. common pre/post notes do not have keys in them.
		    (save-match-data
		      (when (string-match org-ref-citation-key-re s)
			(setq key (match-string-no-properties 1 s)
			      valid-key (member key valid-keys))))

		    ;; these are global prefix/suffixes
		    (when (and (or (= i 0)
				   (= i (- (length substrings) 1)))
			       (null key))
		      (put-text-property (match-beginning 0) (match-end 0)
					 'face 'org-ref-cite-global-prefix/suffix-face)
		      (put-text-property (match-beginning 0) (match-end 0)
					 'help-echo "Global prefix/suffix"))

		    ;; we have a key. we have to re-search to get its position
		    (when key
		      (save-excursion
			(save-match-data
			  (search-backward (concat "&" key))
			  (setq key-begin (match-beginning 0)
				key-end (match-end 0))))
		      ;; mark the &
		      (put-text-property key-begin (+ 1 key-begin) 
					 'face 'org-ref-cite-&-face)
		      ;; store key on the whole thing
		      (put-text-property (match-beginning 0)
					 (match-end 0)
					 'cite-key
					 key)

		      ;; fontify any prefix /suffix text
		      (put-text-property (match-beginning 0) key-begin
					 'face 'org-ref-cite-local-prefix/suffix-face)

		      (put-text-property key-end (match-end 0)
					 'face 'org-ref-cite-local-prefix/suffix-face)

		      ;; bad key activation
		      (unless valid-key
			(put-text-property key-begin key-end
					   'face 'font-lock-warning-face)
			(put-text-property key-begin key-end
					   'help-echo "Key not found"))))))))))
>>>>>>> 75b05388


;; * Following citation links

(declare-function org-ref-get-bibtex-key-and-file "org-ref-core")

(defhydra org-ref-citation-hydra (:color blue :hint nil)
  "Citation actions
"
  ("o" org-ref-open-citation-at-point  "Bibtex" :column "Open")
  ("p" org-ref-open-pdf-at-point "PDF" :column "Open")
  ("n" org-ref-open-notes-at-point "Notes" :column "Open")
  ("u" org-ref-open-url-at-point "URL" :column "Open")

  ;; WWW actions
  ("ww" org-ref-wos-at-point "WOS" :column "WWW")
  ("wr" org-ref-wos-related-at-point "WOS related" :column "WWW")
  ("wc" org-ref-wos-citing-at-point "WOS citing" :column "WWW")
  ("wg" org-ref-google-scholar-at-point "Google Scholar" :column "WWW")
  ("wp" org-ref-pubmed-at-point "Pubmed" :column "WWW")
  ("wf" org-ref-crossref-at-point "Crossref" :column "WWW")
  ("wb" org-ref-biblio-at-point "Biblio" :column "WWW")
  ("e" org-ref-email-at-point "Email" :column "WWW")

  ;; Copyish actions
  ("K" (save-window-excursion
	 (let ((bibtex-completion-bibliography (org-ref-find-bibliography)))
	   (bibtex-completion-show-entry (list (org-ref-get-bibtex-key-under-cursor)))
	   (bibtex-copy-entry-as-kill)
	   (kill-new (pop bibtex-entry-kill-ring))))
   "Copy bibtex" :column "Copy")
  ("k" (kill-new (car (org-ref-get-bibtex-key-and-file))) "Copy key" :column "Copy")
  ("f" (kill-new (bibtex-completion-apa-format-reference
		  (org-ref-get-bibtex-key-under-cursor)))
   "Copy formatted" :column "Copy")
  ("h" (kill-new
	(format "* %s\n\n cite:&%s"
		(bibtex-completion-apa-format-reference
		 (org-ref-get-bibtex-key-under-cursor))
		(car (org-ref-get-bibtex-key-and-file))))
   "Copy org heading"
   :column "Copy")

  ;; Editing actions
  ("<left>" org-ref-cite-shift-left "Shift left" :color red :column "Edit")
  ("<right>" org-ref-cite-shift-right "Shift right" :color red :column "Edit")
  ("<up>" org-ref-sort-citation-link "Sort by year" :column "Edit")
  ("i" (funcall org-ref-insert-cite-function) "Insert cite" :column "Edit")
  ("t" org-ref-change-cite-type "Change cite type" :column "Edit")
  ("d" org-ref-delete-citation-at-point "Delete at point" :column "Edit")
  ("r" org-ref-replace-citation-at-point "Replace cite" :column "Edit")
  ("P" org-ref-edit-pre-post-notes "Edit pre/suffix" :column "Edit")

  ;; Navigation
  ("[" org-ref-previous-key "Previous key" :column "Navigation" :color red)
  ("]"  org-ref-next-key "Next key" :column "Navigation" :color red)
  ("v" org-ref-jump-to-visible-key "Visible key" :column "Navigation" :color red)
  ("q" nil "Quit"))


(defun org-ref-cite-follow (_path)
  "Follow a cite link."
  (org-ref-citation-hydra/body))


;; * Citation links tooltips
(defvar bibtex-completion-bibliography)
(defvar bibtex-completion-pdf-symbol)
(defvar bibtex-completion-notes-symbol)
(defvar bibtex-completion-find-note-functions)

(declare-function org-ref-find-bibliography "org-ref-core")
(declare-function bibtex-completion-find-pdf "bibtex-completion")
(declare-function bibtex-completion-apa-format-reference "bibtex-completion")

(defun org-ref-cite-tooltip (_win _obj position)
  "Get a tooltip for the cite at POSITION."
  (let ((key (get-text-property position 'cite-key)))
    (when key
      (let ((bibtex-completion-bibliography (org-ref-find-bibliography))
	    (has-pdf (when (bibtex-completion-find-pdf key) bibtex-completion-pdf-symbol))
	    (has-notes (when (cl-some #'identity
				      (mapcar (lambda (fn)
						(funcall fn key))
					      bibtex-completion-find-note-functions))
			 bibtex-completion-notes-symbol)))
	(format "%s%s %s" (or has-pdf "") (or has-notes "")
		(bibtex-completion-apa-format-reference key))))))


;; * Exporting citation links

(defun org-ref-cite-export (cmd path desc backend)
  "Export a cite link.
This supports the syntax:  \\cmd[optional prefix][optional suffix]{keys}
The prefix and suffix must be the global version. Local prefix/suffixes are ignored.
PATH contains the link path.
BACKEND is the export backend.
Use with apply-partially."
  (pcase backend
    ('latex
     (let* ((cite (org-ref-parse-cite-path path))
	    (references (plist-get cite :references))
	    (keys (cl-loop for ref in references collect
			   (plist-get ref :key))))
       (pcase (org-ref-cite-version path)
	 (2
	  (let* ((prefix-suffix (split-string (or desc "") "::"))
		 (prefix (cond
			  ((and (cl-first prefix-suffix) (not (string= "" (cl-first prefix-suffix))))
			   (format "[%s]" (cl-first prefix-suffix)))
			  ((cl-second prefix-suffix)
			   "[]")
			  (t
			   "")))
		 (suffix (cond
			  ((cl-second prefix-suffix)
			   (format "[%s]" (cl-second prefix-suffix)))
			  (t
			   ""))))
	    (s-format "\\${cmd}${prefix}${suffix}{${keys}}" 'aget
		      `(("cmd" . ,cmd)
			("prefix" . ,(string-trim prefix))
			("suffix" . ,(string-trim suffix))
			("keys" . ,(string-join keys ","))))))
	 (3
	  (s-format "\\${cmd}${prefix}${suffix}{${keys}}" 'aget
		    `(("cmd" . ,cmd)
		      ;; if there is more than one key, we only do global
		      ;; prefix/suffix But for one key, we should allow local
		      ;; prefix and suffix or the global one.
		      ("prefix" . ,(if (= 1 (length references))
				       ;; single reference
				       (cond
					;; local prefix is not empty, we use it.
					((plist-get (car references) :prefix)
					 (concat "["
						 (string-trim (plist-get (car references) :prefix))
						 "]"))
					;; local prefix is empty, but global one
					;; is not, so we use it
					((plist-get cite :prefix)
					 (concat "["
						 (string-trim (plist-get cite :prefix))
						 "]"))
					;; if you have a suffix, you need an empty prefix
					((plist-get cite :suffix)
					 "[]")
					(t
					 ""))
				     ;; Multiple references
				     (cond
				      ;; Check the common prefix
				      ((plist-get cite :prefix)
				       (concat "["
					       (string-trim (plist-get cite :prefix))
					       "]"))
				      ;; Check the prefix in the first cite
				      ((plist-get (car references) :prefix)
				       (concat "["
					       (string-trim (plist-get (car references) :prefix))
					       "]"))
				      ;; if you have a suffix, you need an empty prefix
				      ((plist-get cite :suffix)
				       "[]")
				      (t
				       ""))))
		      ("suffix" . ,(if (= 1 (length references))
				       ;; Single reference
				       (cond
					;; local prefix is not empty, so use it
					((plist-get (car references) :suffix)
					 (format "[%s]"
						 (string-trim (plist-get (car references) :suffix))))
					;; global prefix is not empty
					((plist-get cite :suffix)
					 (format "[%s]" (string-trim (plist-get cite :suffix))))
					(t
					 ""))
				     ;; Multiple references
				     (cond
				      ;; this is a common suffix
				      ((plist-get cite :suffix)
				       (format "[%s]" (string-trim (plist-get cite :suffix))))
				      ;; last reference has a suffix
				      ((plist-get (car (last references)) :suffix)
				       (format "[%s]" (string-trim (plist-get (car (last references)) :suffix))))
				      (t
				       ;; If there is a prefix, then this should
				       ;; be an empty bracket, and if not it
				       ;; should am empty string. You need an
				       ;; empty bracket, at least for biblatex
				       ;; commands. With just one set of
				       ;; brackets it is interpreted as a
				       ;; suffix.
				       (if (or (plist-get cite :prefix)
					       (plist-get (car references) :prefix))
					   "[]"
					 "")))))
		      ("keys" . ,(string-join keys ","))))))))))


(defun org-ref-multicite-export (cmd path _desc backend)
  "Export a multicite link.
This supports the syntax:  \\cmd(multiprenote)(multipostnote)[prenote][postnote]{key1}...[prenote][postnote]{key}
PATH contains the link path.
BACKEND is the export backend.
Use with apply-partially."
  (pcase backend
    ('latex
     (let ((cite (org-ref-parse-cite-path path)))
       (s-format "\\${cmd}${global-prefix}${global-suffix}${keys}" 'aget
		 `(("cmd" . ,cmd)
		   ("global-prefix" . ,(cond
					((plist-get cite :prefix)
					 (concat "(" (plist-get cite :prefix) ")"))
					;; if you have a suffix, you need an empty prefix
					((plist-get cite :suffix)
					 "()")
					(t
					 "")))
		   ("global-suffix" . ,(if (not (string= "" (or (plist-get cite :suffix) "")))
					   (format "(%s)" (plist-get cite :suffix))
					 ""))
		   ("keys" . ,(string-join
			       (cl-loop for ref in (plist-get cite :references)
					collect
					(format "%s%s{%s}"
						(cond
						 ;; we have a prefix, stick it in
						 ((not (string= ""
								(or (plist-get ref :prefix) "")))
						  (concat "[" (plist-get ref :prefix) "]"))
						 ;; no prefix, but a suffix, so
						 ;; empty prefix for placeholder
						 ((not (string= ""
								(or (plist-get ref :suffix) "")))
						  "[]")
						 (t
						  ""))
						(cond
						 ((not (string= ""
								(or (plist-get ref :suffix) "")))
						  (concat "[" (plist-get ref :suffix) "]"))
						 (t
						  ""))
						(plist-get ref :key)))))))))))

;; * Completion for citation links
;;
;; This allows you to type C-c l, choose a cite link type, and then insert a key.

(defun org-ref-cite-link-complete (cmd &optional _arg)
  "Cite link completion for CMD."
  (concat
   cmd ":"
   "&" (org-ref-read-key)))

;; * Generate all the links
;;
;; We loop on the three categories because there are some differences between
;; them, mostly in the multitypes.

(cl-loop for (cmd _desc) in (append org-ref-natbib-types
				    org-ref-biblatex-types)
	 do
	 (org-link-set-parameters
	  cmd
	  :complete (apply-partially #'org-ref-cite-link-complete cmd)
	  :follow #'org-ref-cite-follow
	  :face 'org-ref-cite-face
	  :help-echo #'org-ref-cite-tooltip
	  :export (apply-partially 'org-ref-cite-export  cmd)
	  :activate-func #'org-ref-cite-activate))


(cl-loop for (cmd _desc) in org-ref-biblatex-multitypes do
	 (org-link-set-parameters
	  cmd
	  :complete (apply-partially #'org-ref-cite-link-complete cmd)
	  :follow #'org-ref-cite-follow
	  :face 'org-ref-cite-face
	  :help-echo #'org-ref-cite-tooltip
	  :export (apply-partially 'org-ref-multicite-export cmd)
	  :activate-func #'org-ref-cite-activate))


(org-link-set-parameters
 "bibentry" 
 :complete (apply-partially #'org-ref-cite-link-complete "bibentry")
 :follow #'org-ref-cite-follow
 :face 'org-ref-cite-face
 :help-echo #'org-ref-cite-tooltip
 :export (apply-partially 'org-ref-cite-export  "bibentry")
 :activate-func #'org-ref-cite-activate)


;; * Cite link utilities

;;;###autoload
(defun org-ref-delete-citation-at-point ()
  "Delete the citation or reference at point."
  (interactive)
  (let* ((object (org-element-context))
         (type (org-element-property :type object))
         (begin (org-element-property :begin object))
         (end (org-element-property :end object))
         (link-string (org-element-property :path object))
	 (data (org-ref-parse-cite-path link-string))
	 (references (plist-get data :references))
	 (cp (point))
         key i)
    ;;   We only want this to work on citation links
    (when (assoc type org-ref-cite-types)
      (setq key (org-ref-get-bibtex-key-under-cursor))
      (if (null key)
	  ;; delete the whole cite
	  (cl--set-buffer-substring begin end "")
	(setq i (seq-position references key (lambda (el key)
					       (string= key (plist-get el :key)))))
	;; delete i'th reference
	(setq references (-remove-at i references))
	(setq data (plist-put data :references references))
	(save-excursion
	  (goto-char begin)
	  (re-search-forward link-string)
	  (replace-match (org-ref-interpret-cite-data data)))
	(goto-char cp)))))


;;;###autoload
(defun org-ref-replace-citation-at-point ()
  "Replace the citation at point."
  (interactive)
  (let* ((object (org-element-context))
         (type (org-element-property :type object))
         (begin (org-element-property :begin object))
         (end (org-element-property :end object))
         (link-string (org-element-property :path object))
	 (data (org-ref-parse-cite-path link-string))
	 (references (plist-get data :references))
	 (cp (point))
         key i)
    ;;   We only want this to work on citation links
    (when (assoc type org-ref-cite-types)
      (setq key (org-ref-get-bibtex-key-under-cursor))

      (if (null key)
	  ;; delete the whole cite
	  (cl--set-buffer-substring begin end "")
	(setq i (seq-position references key (lambda (el key) (string= key (plist-get el :key))))) ;; defined in org-ref
	(setf (plist-get (nth i references) :key)  (org-ref-read-key))

	(setq data (plist-put data :references references))
	(save-excursion
	  (goto-char begin)
	  (re-search-forward link-string)
	  (replace-match (org-ref-interpret-cite-data data)))
	(goto-char cp)))))


;;;###autoload
(defun org-ref-edit-pre-post-notes (&optional common)
  "Edit the pre/post notes at point.

if you are not on a key, or with optional prefix
arg COMMON, edit the common prefixes instead."
  (interactive "P")
  ;; find out what the point is on.
  (let* ((key (get-text-property (point) 'cite-key))
	 (cp (point))
	 (cite (org-element-context))
	 (type (org-element-property :type cite))
	 (data (org-ref-parse-cite-path (org-element-property :path cite)))
	 prefix suffix
	 (delta 0))
    
    (if (or (null key) common)
	(progn
	  (setq prefix (read-string "prenote: " (plist-get data :prefix))
		suffix (read-string "postnote: " (plist-get data :suffix))
		delta (- (length (plist-get data :prefix)) (length prefix)))

	  (plist-put data :prefix (if (string= "" prefix)
				      nil prefix))
	  
	  (plist-put data :suffix (if (string= "" suffix)
				      nil suffix)))

      ;; On a key
      (let ((index (seq-position (plist-get data :references)
				 key
				 (lambda (el1 key-at-point)
				   (string= key-at-point (plist-get el1 :key))))))
	;; Pad with spaces after prefix and before suffix
	(setq prefix (concat 
		      (read-string "prenote: "
				   (string-trim
				    (plist-get
				     (nth index (plist-get data :references))
				     :prefix)))
		      " ")
	      suffix (concat " "
			     (read-string "postnote: "
					  (string-trim
					   (plist-get
					    (nth index (plist-get data :references))
					    :suffix))))
	      delta (- (length (plist-get
				(nth index (plist-get data :references))
				:prefix))
		       (length prefix)))
	(plist-put
	 (nth index (plist-get data :references))
	 :prefix (if (string= "" prefix)
		     nil prefix))
	
	(plist-put
	 (nth index (plist-get data :references))
	 :suffix (if (string= "" suffix)
		     nil suffix))))
    
    
    (setf (buffer-substring (org-element-property :begin cite) (org-element-property :end cite))
	  (format "[[%s:%s]]" type (org-ref-interpret-cite-data data)))

    ;; This doesn't exactly save the point. I need a fancier calculation for
    ;; that I think that accounts for the change due to the prefix change. e.g.
    ;; you might add or subtract from the prefix.
    (goto-char (- cp delta))))


(declare-function org-element-create "org-element")

;;;###autoload
(defun org-ref-change-cite-type ()
  "Change the cite type of citation link at point."
  (interactive)
  (let* ((type-annotation (lambda (s)
			    (let ((item (assoc s minibuffer-completion-table)))
			      (when item (concat
					  (make-string (- 12 (length s)) ? )
					  "-- "
					  (cl-second item))))))
	 (completion-extra-properties `(:annotation-function ,type-annotation))
	 (new-type (completing-read "Type: " org-ref-cite-types))
	 (cite-link (org-element-context))
	 (cp (point)))
    (cl--set-buffer-substring
     (org-element-property :begin cite-link)
     (org-element-property :end cite-link)
     (org-element-interpret-data
      (org-element-create 'link
			  `(:type ,new-type
				  :path ,(org-element-property :path cite-link)
				  :contents-begin ,(org-element-property :contents-begin cite-link)
				  :contents-end ,(org-element-property :contents-end  cite-link)))))
    (goto-char cp)))


(defun org-ref-get-bibtex-key-under-cursor ()
  "Return key under the cursor in org-mode.
If not on a key, but on a cite, prompt for key."
  (if-let ((key (get-text-property (point) 'cite-key)))
      ;; Point is on a key, so we get it directly
      key
    ;; point is not on a key, but may still be on a cite link
    (let ((el (org-element-context))
	  data
	  keys)
      (cond
       ;; on a cite-link type
       ((and
	 (eq (org-element-type el) 'link)
	 (assoc (org-element-property :type el) org-ref-cite-types))

	(goto-char (org-element-property :begin el))
	(setq data (org-ref-parse-cite-path (org-element-property :path el))
	      keys (cl-loop for ref in (plist-get data :references)
			    collect (plist-get ref :key)))
	(cond
	 ((= 1 (length keys))
	  (search-forward (car keys))
	  (goto-char (match-beginning 0)))
	 ;; multiple keys
	 (t
	  (setq key (completing-read "Key: " keys))
	  (search-forward key)
	  (goto-char (match-beginning 0))))
	(get-text-property (point) 'cite-key))

       ;; somewhere else, but looking at a cite-type see issue #908. links in
       ;; places like keywords are not parsed as links, but they seem to get
       ;; activated, so we can just get onto the key, and then open it.
       ((assoc (thing-at-point 'word) org-ref-cite-types)
	(save-excursion
	  (when (re-search-forward ":" (line-end-position) t)
	    (get-text-property (point) 'cite-key))))))))


;; ** Shift-arrow sorting of keys in a cite link

(defun org-ref-swap-list-elements (i j lst)
  "Swap index I and J in the list LST."
  (let ((tempi (nth i lst)))
    (setf (nth i lst) (nth j lst))
    (setf (nth j lst) tempi))
  lst)


(defun org-ref-swap-citation-link (direction)
  "Move citation at point in DIRECTION +1 is to the right, -1 to the left."
  (let* ((object (org-element-context))
         (type (org-element-property :type object))
         (begin (org-element-property :begin object))
         ;; (end (org-element-property :end object))
         (link-string (org-element-property :path object))
	 (data (org-ref-parse-cite-path link-string))
	 (references (plist-get data :references))
         key i)
    ;;   We only want this to work on citation links
    (when (assoc type org-ref-cite-types)
      (setq key (org-ref-get-bibtex-key-under-cursor))
      (setq i (seq-position references key (lambda (el key) (string= key (plist-get el :key))))) ;; defined in org-ref
      (if (> direction 0) ;; shift right
          (org-ref-swap-list-elements i (min (+ i 1) (- (length references) 1)) references)
        (org-ref-swap-list-elements i (max (- i 1) 0) references))
      (setq data (plist-put data :references references))

      ;; and replace the link with the sorted keys
      (save-excursion
	(goto-char begin)
	(re-search-forward link-string)
	(replace-match (org-ref-interpret-cite-data data)))
      ;; now go forward to key so we can move with the key
      (goto-char begin)
      (re-search-forward key)
      (goto-char (match-beginning 0)))))


(defun org-ref-cite-shift-left ()
  "Shift reference at point to the left."
  (interactive)
  (org-ref-swap-citation-link -1))


(defun org-ref-cite-shift-right ()
  "Shift citation at point to the right."
  (interactive)
  (org-ref-swap-citation-link +1))


;;** Sort cite in cite link

;;;###autoload
(defun org-ref-sort-citation-link ()
  "Replace link at point with sorted link by year."
  (interactive)
  (let* ((object (org-element-context))
         ;; (type (org-element-property :type object))
         (begin (org-element-property :begin object))
         ;; (end (org-element-property :end object))
         (link-string (org-element-property :path object))
	 (data (org-ref-parse-cite-path link-string))
	 (references (plist-get data :references))
	 (bibtex-completion-bibliography (org-ref-find-bibliography)))

    (setq references (cl-sort (cl-loop for ref in references collect
				       (append ref (list :year (bibtex-completion-get-value
								"year"
								(bibtex-completion-get-entry
								 (plist-get ref :key))))))
			      (lambda (x y)
				(< (string-to-number (plist-get x :year))
				   (string-to-number (plist-get y :year))))))
    (setq data (plist-put data :references references))
    (save-excursion
      (goto-char begin)
      (re-search-forward link-string)
      (replace-match (org-ref-interpret-cite-data data)))))


;;** C-arrow navigation of cite keys
;;
;; These are a little tricky to understand to me. There are two calls because
;; when you are on a cite, and move, the first change is the boundary of the
;; current cite, and the second is the boundary of next cite.

;;;###autoload
(defun org-ref-next-key ()
  "Move cursor to the next cite key when on a cite link.
Otherwise run `right-word'. If the cursor moves off the link,
move to the beginning of the next cite link after this one."
  (interactive)
  (when-let (next (next-single-property-change (point) 'cite-key))
    (goto-char next))
  (unless (get-text-property (point) 'cite-key)
    (when-let (next (next-single-property-change (point) 'cite-key))
      (goto-char next))))


;;;###autoload
(defun org-ref-previous-key ()
  "Move cursor to the previous cite key when on a cite link.
Otherwise run `left-word'. If the cursor moves off the link,
move to the beginning of the previous cite link after this one."
  (interactive)
  (when-let (prev (previous-single-property-change (point) 'cite-key))
    (goto-char prev))
  (unless (get-text-property (point) 'cite-key)
    (when-let (prev (previous-single-property-change (point) 'cite-key))
      (goto-char prev))))

(defvar avy-goto-key)
(defvar avy-style)
(declare-function avy--style-fn "avy")
(declare-function avy-process "avy")
(declare-function avy-with "avy")
(declare-function org-element-parse-buffer "org-element")
(declare-function org-element-property "org-element")
(declare-function org-element-type "org-element")
(declare-function org-element-map "org-element")
(declare-function bibtex-completion-get-value "bibtex-completion")
(declare-function bibtex-completion-get-entry "bibtex-completion")

;;;###autoload
(defun org-ref-jump-to-visible-key ()
  "Jump to a visible key with avy."
  (interactive)
  (avy-with avy-goto-key
    (avy-process
     (apply #'append
	    (save-excursion
	      (org-element-map (org-element-parse-buffer) 'link
		(lambda (c)
		  (when (assoc (org-element-property :type c) org-ref-cite-types)
		    (goto-char (org-element-property :begin c))
		    (let* ((path (org-element-property :path c))
			   (data (org-ref-parse-cite-path path))
			   (references (plist-get data :references)))
		      (append (list (org-element-property :begin c))
			      (cl-loop for ref in references collect
				       (progn
					 (search-forward (plist-get ref :key))
					 (match-beginning 0)))))))))))
    (avy--style-fn avy-style)))


;; * Insert links
(declare-function bibtex-completion-format-entry "bibtex-completion")

;; The formatting is adapted from ivy-bibtex-transformer. I feel like it is
;; slower than ivy-bibtex though. It is completion agnostic though...
(defun org-ref-read-key ()
  "Read a key with completion."
  (unless bibtex-completion-display-formats-internal
    (bibtex-completion-init))
  (let* ((bibtex-completion-bibliography (org-ref-find-bibliography))
	 (candidates (mapcar (lambda (entry)
			       (cons (bibtex-completion-format-entry entry (1- (frame-width)))
				     (cdr entry)))
			     (bibtex-completion-candidates)))
	 (choice (completing-read "org-ref BibTeX entries: " candidates)))
    (cdr (assoc "=key=" (assoc choice candidates)))))


(defun org-ref-insert-cite-key (key &optional set-type)
  "Insert KEY at point as a cite link.
With optional prefix SET-TYPE choose the link type (only on initial insert).
Rules:
1. at beginning of key, insert before it.
2. at middle or end of key, insert after it."
  (let* ((object (org-element-context))
	 (type (org-element-property :type object))
	 ;; (cp (point))
	 link-string version data references key-at-point index
	 (type-annotation (lambda (s)
			    (let ((item (assoc s minibuffer-completion-table)))
			      (when item (concat
					  (make-string (- 12 (length s)) ? )
					  "-- "
					  (cl-second item))))))
	 (completion-extra-properties `(:annotation-function ,type-annotation)))

    
    (cond
     ;; Not on a link, so we just insert a cite
     ((null (assoc type org-ref-cite-types))
      (insert (format "[[%s:%s%s]]"
		      (if set-type
			  (completing-read "cite type: " org-ref-cite-types)
			org-ref-default-citation-link)
		      (pcase org-ref-cite-insert-version
			(2 "")
			(3 "&"))
		      key)))
     ;; On a link with no path
     ;; See https://github.com/jkitchin/org-ref/issues/951#issuecomment-985998821
     ;; This is an unusual corner case most often triggered by a snippet, although
     ;; perhaps there is some scenario like [[cite:]]
     ((string= "" (org-element-property :path object))
      (unless (looking-back ":" 1)
	(goto-char (org-element-property :end object))
	(skip-chars-backward "]"))
      (insert (concat
	       (pcase org-ref-cite-insert-version
		 (2 "")
		 (3 "&"))
	       key)))

     ;; On a link somewhere, and we need to figure out what to do.
     (t
      (setq link-string (org-element-property :path object)
	    version (org-ref-cite-version link-string)
	    data (org-ref-parse-cite-path link-string)
	    references (plist-get data :references)
	    key-at-point (get-text-property (point) 'cite-key))

      ;; There are two scenarios where key-at-point is null
      ;; 1. on the link-type before the :
      ;; 2. at the end of the link
      ;; Either way we just go to the end.
      (when (null key-at-point)
	;; that failed, so move to the last one This seems weird, but when you
	;; insert several marked candidates the point does weird things.
	(goto-char (org-element-property :end object))
	(skip-chars-backward " ")
	(setq key-at-point (plist-get (car (last references)) :key)))


      ;; this is index of selected key
      (setq index (seq-position references key-at-point
				(lambda (el1 key-at-point)
				  (string= key-at-point (plist-get el1 :key)))))

      (setq data (plist-put data :references
			    (-insert-at
			     (+ index (if (and (= 3 version) (looking-at "&"))
					  0
					1))
			     (list :key key) references)))

      (pcase org-ref-cite-insert-version
	(2
	 (cl--set-buffer-substring
	  (org-element-property :begin object)
	  (org-element-property :end object)
	  (concat type ":" (string-join (cl-loop for ref in (plist-get data :references)
						 collect (plist-get ref :key))
					","))))
	(3 (cl--set-buffer-substring
	    (org-element-property :begin object)
	    (org-element-property :end object)
	    (concat "[[" type ":" (org-ref-interpret-cite-data data) "]]"))))))

    ;; Now get to the end of the key you just put in.
    (setq object (org-element-context))
    (goto-char (org-element-property :end object))
    (skip-chars-backward " ")))


(defun org-ref-insert-cite-keys (keys &optional set-type)
  "Insert KEYS as citation links.
Optional SET-TYPE to choose the cite type."
  (cl-loop for key in keys
	   do
	   (org-ref-insert-cite-key key set-type)))


;;;###autoload
(defun org-ref-insert-cite-link (&optional set-type)
  "Insert a cite link with completion.
Optional prefix arg SET-TYPE to choose the cite type."
  (interactive "P")
  (org-ref-insert-cite-key (org-ref-read-key) set-type))


;; * natmove like pre-processing
;;
;; I think that citations belong in the sentence where they are used, which
;; means on the left side of punctuation. However, for some citation styles,
;; especially superscripts, it is nicer if they appear on the right hand side of
;; punctuation. achemso in LaTeX provides natmove
;; (https://ctan.org/pkg/natmove?lang=en) for this. It doesn't seem to work for
;; all LaTeX styles though, and in particular only works on the cite command
;; itself. So, Here is a preprocessor function you can use to move all the
;; cites.

(declare-function org-ref-get-cite-links "org-ref-export")

(defun org-ref-cite-natmove (_backend)
  "Move citations to the right side of punctuation.
Intended for use in `org-export-before-parsing-hook'.

Here is an example use:

  (let ((org-export-before-parsing-hook '(org-ref-cite-natmove)))
    (org-open-file (org-latex-export-to-pdf)))"
  (let ((cites (org-ref-get-cite-links))
	punct)
    (cl-loop for cite in (reverse cites) do
	     (goto-char (org-element-property :end cite))
	     (skip-chars-backward " ")
	     (when (string-match-p "[[:punct:]]" (buffer-substring (point) (+ (point) 1)))
	       (setq punct (buffer-substring (point) (+ (point) 1)))
	       ;; delete the punctuation
	       (cl--set-buffer-substring (point) (+ (point) 1) "")
	       ;; and insert it at the beginning of the link.
	       (goto-char (org-element-property :begin cite))
	       ;; delete spaces backward
	       (skip-chars-backward " ")
	       (cl--set-buffer-substring (point) (org-element-property :begin cite) "")
	       (insert punct)))))

;; * Convert version 2 to version 3

(defun org-ref-v2-cites-to-v3 ()
  "Replace version 2 citation syntax with version 3 citation syntax"
  (interactive)
  (cl-loop for cite in (reverse (org-ref-get-cite-links))
	   collect
	   (let ((data (org-ref-parse-cite-path (org-element-property :path cite)))
		 prefix-suffix)
	     (when (org-element-property :contents-begin cite)
	       (setq prefix-suffix (split-string (buffer-substring (org-element-property :contents-begin cite)
								   (org-element-property :contents-end cite))
						 "::"))
	       (plist-put data :prefix (cl-first prefix-suffix))
	       (plist-put data :suffix (cl-second prefix-suffix)))
	     (plist-put data :version  3)
	     (setf (buffer-substring (org-element-property :begin cite)
				     (org-element-property :end cite))
		   (format "[[%s:%s]]" (org-element-property :type cite)
			   (org-ref-interpret-cite-data data))))))


(provide 'org-ref-citation-links)

;;; org-ref-citation-links.el ends here<|MERGE_RESOLUTION|>--- conflicted
+++ resolved
@@ -416,98 +416,6 @@
   "Activation function for a cite link.
 START and END are the bounds of the link.
 PATH has the citations in it."
-<<<<<<< HEAD
-  (let* ((valid-keys (org-ref-valid-keys-cached))
-	     valid-key
-	     substrings)
-    (goto-char start)
-    (pcase (org-ref-cite-version path)
-      (2
-       ;; This makes the brackets visible, but we only need it when there is a
-       ;; description.
-       (when (looking-at "\\[\\[\\(.*\\)\\]\\[\\(.*\\)\\]\\]")
-	 (remove-text-properties start end '(invisible nil)))
-       (setq substrings (split-string path ","))
-       (cl-loop for key in substrings
-		        do
-		        ;; get to the substring
-		        (search-forward key end)
-		        (put-text-property (match-beginning 0)
-				                   (match-end 0)
-				                   'keymap
-				                   org-ref-cite-keymap)
-		        (put-text-property (match-beginning 0)
-				                   (match-end 0)
-				                   'cite-key
-				                   key)
-		        (unless (gethash (string-trim key) valid-keys nil)
-		          (put-text-property (match-beginning 0)
-				                     (match-end 0)
-				                     'face 'org-ref-bad-cite-key-face)
-		          (put-text-property (match-beginning 0)
-				                     (match-end 0)
-				                     'help-echo "Key not found"))
-                ))
-      (3
-       (setq substrings (split-string path ";"))
-       (cl-loop for i from 0 for s in substrings
-		        do
-		        ;; get to the substring
-		        (search-forward s end)
-		        (put-text-property (match-beginning 0)
-				                   (match-end 0)
-				                   'keymap
-				                   org-ref-cite-keymap)
-		        (let* (key-begin
-		               key-end
-		               key)
-
-		          ;; Look for a key. common pre/post notes do not have keys in them.
-		          (save-match-data
-		            (when (string-match org-ref-citation-key-re s)
-		              (setq key (match-string-no-properties 1 s)
-			                valid-key (gethash key valid-keys nil)
-                            )))
-
-		          ;; these are global prefix/suffixes
-		          (when (and (or (= i 0)
-				                 (= i (- (length substrings) 1)))
-			                 (null key))
-		            (put-text-property (match-beginning 0) (match-end 0)
-				                       'face 'org-ref-cite-global-prefix/suffix-face)
-		            (put-text-property (match-beginning 0) (match-end 0)
-				                       'help-echo "Global prefix/suffix"))
-
-		          ;; we have a key. we have to re-search to get its position
-		          (when key
-		            (save-excursion
-		              (save-match-data
-			            (search-backward (concat "&" key))
-			            (setq key-begin (match-beginning 0)
-			                  key-end (match-end 0))))
-		            ;; mark the &
-		            (put-text-property key-begin (+ 1 key-begin)
-				                       'face 'org-ref-cite-&-face)
-		            ;; store key on the whole thing
-		            (put-text-property (match-beginning 0)
-				                       (match-end 0)
-				                       'cite-key
-				                       key)
-
-		            ;; fontify any prefix /suffix text
-		            (put-text-property (match-beginning 0) key-begin
-				                       'face 'org-ref-cite-local-prefix/suffix-face)
-
-		            (put-text-property key-end (match-end 0)
-				                       'face 'org-ref-cite-local-prefix/suffix-face)
-
-		            ;; bad key activation
-		            (unless valid-key
-		              (put-text-property key-begin key-end
-					                     'face 'font-lock-warning-face)
-		              (put-text-property key-begin key-end
-					                     'help-echo "Key not found")))))))))
-=======
   (when org-ref-cite-activate-p
     (let* ((valid-keys (org-ref-valid-keys)) 
 	   valid-key
@@ -597,7 +505,6 @@
 					   'face 'font-lock-warning-face)
 			(put-text-property key-begin key-end
 					   'help-echo "Key not found"))))))))))
->>>>>>> 75b05388
 
 
 ;; * Following citation links
