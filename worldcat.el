<<<<<<< HEAD
;;; worldcat.el --- Worldcat library
=======
;;; worldcat.el --- Worldcat helpers

;; https://www.worldcat.org/wcpa/content/affiliate/default.jsp
>>>>>>> 50b44f4c


;;; Commentary:
;; See:
;; https://www.worldcat.org/wcpa/content/affiliate/default.jsp
;; https://www.worldcat.org/affiliate/tools?atype=text

<<<<<<< HEAD

;;; Code:
=======
;; Status ACTIVE
;; Environment Sandbox
;; Expiration Date 06/27/2016
;; Registry ID 128807
;; Override Institutions
;; Redirect URI
;; Services
;; WorldCat Search API (wcapi)
;; View API Documentation
;; Sandbox Info: Requests limited to 100/day
>>>>>>> 50b44f4c


;;; Commentary:
;;

;;; Code:

(defun worldcat-query-all (query)
  "Open browser to Worldcat QUERY."
  (browse-url
   (format
    "http://www.worldcat.org/search?qt=worldcat_org_all&q=%s"
    query)))

(provide 'worldcat)

;;; worldcat.el ends here<|MERGE_RESOLUTION|>--- conflicted
+++ resolved
@@ -1,10 +1,5 @@
-<<<<<<< HEAD
 ;;; worldcat.el --- Worldcat library
-=======
-;;; worldcat.el --- Worldcat helpers
 
-;; https://www.worldcat.org/wcpa/content/affiliate/default.jsp
->>>>>>> 50b44f4c
 
 
 ;;; Commentary:
@@ -12,21 +7,9 @@
 ;; https://www.worldcat.org/wcpa/content/affiliate/default.jsp
 ;; https://www.worldcat.org/affiliate/tools?atype=text
 
-<<<<<<< HEAD
+
 
 ;;; Code:
-=======
-;; Status ACTIVE
-;; Environment Sandbox
-;; Expiration Date 06/27/2016
-;; Registry ID 128807
-;; Override Institutions
-;; Redirect URI
-;; Services
-;; WorldCat Search API (wcapi)
-;; View API Documentation
-;; Sandbox Info: Requests limited to 100/day
->>>>>>> 50b44f4c
 
 
 ;;; Commentary:
