--- conflicted
+++ resolved
@@ -1,4 +1,3 @@
-<<<<<<< HEAD
 (define-package "org-ref" "3.0.0" "citations, cross-references and bibliographies in org-mode"
   '((dash "0")
     (s "0")
@@ -8,20 +7,7 @@
     (parsebib "0")
     (bibtex-completion "0")
     (emacs "26")))
-=======
-(define-package "org-ref" "2.0.0" "citations, cross-references and bibliographies in org-mode"
-  '((dash "2.11.0")
-    (htmlize "1.51")
-    (helm "1.5.5")
-    (helm-bibtex "2.0.0")
-    (ivy "0.8.0")
-    (hydra "0.13.2")
-    (key-chord "0")
-    (s "1.10.0")
-    (f "0.18.0")
-    (emacs "24.4")
-    (pdf-tools "0.7")))
->>>>>>> 9556a6c9
+
 
 ;; Local Variables:
 ;; no-byte-compile: t
